--- conflicted
+++ resolved
@@ -260,47 +260,6 @@
 	return true
 }
 
-<<<<<<< HEAD
-type ContainerOpts struct {
-	// The OCI container image. ex "alpine:latest".
-	ContainerImage string
-
-	// The action directory with inputs / outputs.
-	ActionWorkingDirectory string
-
-	// The number of CPUs to allocate to this VM.
-	NumCPUs int64
-
-	// The amount of RAM, in MB, to allocate to this VM.
-	MemSizeMB int64
-
-	// Whether or not to enable networking.
-	EnableNetworking bool
-
-	// Optional flags -- these will default to sane values.
-	// They are here primarily for debugging and running
-	// VMs outside of the normal action-execution framework.
-
-	// DebugMode runs init in debugmode and enables stdin/stdout so
-	// that machines can be logged into via the console.
-	DebugMode bool
-
-	// ForceVMIdx forces a machine to use a particular vm index,
-	// allowing for multiple locally-started VMs to avoid using
-	// conflicting network interfaces.
-	ForceVMIdx int
-
-	// The root directory to store all files in. This needs to be
-	// short, less than 38 characters. If unset, /tmp will be used.
-	JailerRoot string
-
-	// Allow starting from snapshot, if one is available. This also
-	// means that snapshots can be saved on Create.
-	AllowSnapshotStart bool
-}
-
-=======
->>>>>>> cc7b5763
 // Container invariants which cannot bechanged across snapshot/resume cycles.
 // Things like the container used to create the image, the numCPUs / RAM, etc.
 // Importantly, the files attached in the actionWorkingDir, which are attached
